# Node.js
node_modules/
package-lock.json
npm-debug.log*
yarn-debug.log*
yarn-error.log*

# Disabled mobile files (abandoned mobile-first version)
disabled-mobile-files/

# Logs
logs/
*.log

# OS files
.DS_Store
Thumbs.db

# Build output
dist/
build/

# Environment files
.env
.env.*
.env.local
.env.production
.env.development
.env.staging
.env.imagekit
!.env.example
!.env.*.example

<<<<<<< HEAD
# Database files (exclude from version control)
*.db
server/locations.db
=======
# Keep example files for templates


# Database
# *.db - Temporarily allowing for demo deployment
>>>>>>> bddde14b

# VS Code
.vscode/

# Backup files
*.backup

# Test and Debug files
test/
*test*.html
*test*.js
*test*.css
*debug*.html
# *debug*.js
*TEST*.html
verify-fixes.html
check-env.js

# CSS Security Scanner (testing files)
test-css-security.html
css/test-css-scanner.css
js/css-security-scanner.js

# Documentation (local reference only)
md/
tester-*.html

# Exception: Keep legitimate user-facing pages
!verify-email.html

# Exception: Keep legitimate test configuration
!server/config/environments/test.js

# Testing Documentation (keep .md files for reference)
# TESTING_CHECKLIST.md - keeping for reference
# TESTER_EMAIL_READY.md - keeping for reference

# Misc
*.swp
*.swo

# Coverage
coverage/

# Others
.idea/
*.iml<|MERGE_RESOLUTION|>--- conflicted
+++ resolved
@@ -31,17 +31,11 @@
 !.env.example
 !.env.*.example
 
-<<<<<<< HEAD
+# Keep example files for templates
+
 # Database files (exclude from version control)
 *.db
 server/locations.db
-=======
-# Keep example files for templates
-
-
-# Database
-# *.db - Temporarily allowing for demo deployment
->>>>>>> bddde14b
 
 # VS Code
 .vscode/
